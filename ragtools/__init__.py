"""
RAG Tools - A toolkit for creating Retrieval-Augmented Generation applications
Enhanced with Model Context Protocol (MCP) support
"""

from ragtools.streamlit_ui import RagStreamlitUI, launch_streamlit_ui

<<<<<<< HEAD
__version__ = "0.2.3.3"
=======
# Try to import MCP functionality
try:
    from ragtools.mcp_client import MCPClient, MCPServerConfig, MCPRagIntegration, AsyncMCPClient
    MCP_AVAILABLE = True
except ImportError:
    # MCP functionality not available
    MCP_AVAILABLE = False
    MCPClient = None
    MCPServerConfig = None
    MCPRagIntegration = None
    AsyncMCPClient = None

__version__ = "0.2.5.1"
__all__ = [
    "RagStreamlitUI",
    "launch_streamlit_ui",
    "MCPClient",
    "MCPServerConfig",
    "MCPRagIntegration",
    "AsyncMCPClient",
    "MCP_AVAILABLE"
]
>>>>>>> 009daa81
<|MERGE_RESOLUTION|>--- conflicted
+++ resolved
@@ -5,9 +5,6 @@
 
 from ragtools.streamlit_ui import RagStreamlitUI, launch_streamlit_ui
 
-<<<<<<< HEAD
-__version__ = "0.2.3.3"
-=======
 # Try to import MCP functionality
 try:
     from ragtools.mcp_client import MCPClient, MCPServerConfig, MCPRagIntegration, AsyncMCPClient
@@ -29,5 +26,4 @@
     "MCPRagIntegration",
     "AsyncMCPClient",
     "MCP_AVAILABLE"
-]
->>>>>>> 009daa81
+]